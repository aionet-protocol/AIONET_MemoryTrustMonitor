use process_data::{Niceness, ProcessData};
use std::path::PathBuf;
use std::time::{Duration, Instant};

use adw::{prelude::*, subclass::prelude::*, ToolbarView};
use adw::{Toast, ToastOverlay};
use anyhow::{Context, Result};
use gtk::glib::{clone, timeout_future, GString, MainContext};
use gtk::{gio, glib, Widget};
use log::{info, trace, warn};

use crate::application::Application;
use crate::config::PROFILE;
use crate::gui::ARGS;
use crate::i18n::{i18n, i18n_f, ni18n_f};
use crate::ui::pages::applications::ResApplications;
use crate::ui::pages::battery::ResBattery;
use crate::ui::pages::drive::ResDrive;
use crate::ui::pages::processes::ResProcesses;
use crate::utils::app::AppsContext;
use crate::utils::battery::{Battery, BatteryData};
use crate::utils::cpu::{self, CpuData};
use crate::utils::drive::{Drive, DriveData};
use crate::utils::gpu::{Gpu, GpuData};
use crate::utils::memory::MemoryData;
use crate::utils::network::{NetworkData, NetworkInterface};
use crate::utils::npu::{Npu, NpuData};
use crate::utils::process::{Process, ProcessAction};
use crate::utils::settings::SETTINGS;

use super::pages::gpu::ResGPU;
use super::pages::network::ResNetwork;
use super::pages::npu::ResNPU;
use super::pages::{applications, processes};

#[derive(Debug, Clone)]
pub enum Action {
    ManipulateProcesses(ProcessAction, Vec<libc::pid_t>, ToastOverlay),
    ManipulateApp(ProcessAction, String, ToastOverlay),
    AdjustProcess(libc::pid_t, Niceness, Vec<bool>, String, ToastOverlay),
}

mod imp {
    use std::{cell::RefCell, collections::HashMap};

    use crate::{
        config::VERSION,
        ui::{
            pages::{
                applications::ResApplications, cpu::ResCPU, memory::ResMemory,
                processes::ResProcesses,
            },
            widgets::stack_sidebar::ResStackSidebar,
        },
        utils::app::AppsContext,
    };

    use super::*;

    use async_channel::{unbounded, Receiver, Sender};
    use gtk::CompositeTemplate;
<<<<<<< HEAD
    use process_data::{pci_slot::PciSlot, GpuIdentifier};
=======
    use log::debug;
    use process_data::pci_slot::PciSlot;
>>>>>>> ea3501c4

    #[derive(Debug, CompositeTemplate)]
    #[template(resource = "/net/nokyan/Resources/ui/window.ui")]
    pub struct MainWindow {
        #[template_child]
        pub split_view: TemplateChild<adw::OverlaySplitView>,
        #[template_child]
        pub processor_window_title: TemplateChild<adw::WindowTitle>,
        #[template_child]
        pub resources_sidebar: TemplateChild<ResStackSidebar>,
        #[template_child]
        pub content_stack: TemplateChild<gtk::Stack>,
        #[template_child]
        pub cpu: TemplateChild<ResCPU>,
        #[template_child]
        pub cpu_page: TemplateChild<gtk::StackPage>,
        #[template_child]
        pub applications: TemplateChild<ResApplications>,
        #[template_child]
        pub applications_page: TemplateChild<gtk::StackPage>,
        #[template_child]
        pub processes: TemplateChild<ResProcesses>,
        #[template_child]
        pub processes_page: TemplateChild<gtk::StackPage>,
        #[template_child]
        pub memory: TemplateChild<ResMemory>,
        #[template_child]
        pub memory_page: TemplateChild<gtk::StackPage>,

        pub drive_pages: RefCell<HashMap<PathBuf, adw::ToolbarView>>,

        pub network_pages: RefCell<HashMap<PathBuf, adw::ToolbarView>>,

        pub battery_pages: RefCell<HashMap<PathBuf, adw::ToolbarView>>,

        pub gpu_pages: RefCell<HashMap<GpuIdentifier, (Gpu, adw::ToolbarView)>>,

        pub npu_pages: RefCell<HashMap<PciSlot, (Npu, adw::ToolbarView)>>,

        pub apps_context: RefCell<AppsContext>,

        pub sender: Sender<Action>,
        pub receiver: RefCell<Option<Receiver<Action>>>,
    }

    impl Default for MainWindow {
        fn default() -> Self {
            let (sender, r) = unbounded();
            let receiver = RefCell::new(Some(r));

            Self {
                drive_pages: RefCell::default(),
                network_pages: RefCell::default(),
                battery_pages: RefCell::default(),
                split_view: TemplateChild::default(),
                resources_sidebar: TemplateChild::default(),
                content_stack: TemplateChild::default(),
                applications: TemplateChild::default(),
                applications_page: TemplateChild::default(),
                processes: TemplateChild::default(),
                processes_page: TemplateChild::default(),
                cpu: TemplateChild::default(),
                cpu_page: TemplateChild::default(),
                memory: TemplateChild::default(),
                memory_page: TemplateChild::default(),
                apps_context: Default::default(),
                sender,
                receiver,
                processor_window_title: TemplateChild::default(),
                gpu_pages: RefCell::default(),
                npu_pages: RefCell::default(),
            }
        }
    }

    #[glib::object_subclass]
    impl ObjectSubclass for MainWindow {
        const NAME: &'static str = "MainWindow";
        type Type = super::MainWindow;
        type ParentType = adw::ApplicationWindow;

        fn class_init(klass: &mut Self::Class) {
            Self::bind_template(klass);
        }

        // You must call `Widget`'s `init_template()` within `instance_init()`.
        fn instance_init(obj: &glib::subclass::InitializingObject<Self>) {
            obj.init_template();
        }
    }

    impl ObjectImpl for MainWindow {
        fn constructed(&self) {
            self.parent_constructed();
            let obj = self.obj();

            // Devel Profile
            if PROFILE == "Devel" {
                obj.add_css_class("devel");
                obj.set_title(Some(
                    &format!("{} ({})", obj.title().unwrap_or_default(), VERSION).trim(),
                ));
            }

            // Load latest window state
            obj.load_window_size();
        }
    }

    impl WidgetImpl for MainWindow {}

    impl WindowImpl for MainWindow {
        // Save window state on delete event
        fn close_request(&self) -> glib::Propagation {
            debug!("Closing the application…");

            if let Err(err) = self.obj().save_window_size() {
                warn!("Failed to save window state, {}", &err);
            }

            // Pass close request on to the parent
            self.parent_close_request()
        }
    }

    impl ApplicationWindowImpl for MainWindow {}

    impl AdwApplicationWindowImpl for MainWindow {}
}

glib::wrapper! {
    pub struct MainWindow(ObjectSubclass<imp::MainWindow>)
        @extends gtk::Widget, gtk::Window, gtk::ApplicationWindow, adw::ApplicationWindow,
        @implements gio::ActionMap, gio::ActionGroup, gtk::Root;
}

struct RefreshData {
    cpu_data: Option<CpuData>,
    mem_data: Option<Result<MemoryData>>,
    gpu_data: Vec<GpuData>,
    npu_data: Vec<NpuData>,
    drive_paths: Vec<PathBuf>,
    drive_data: Vec<DriveData>,
    network_paths: Vec<PathBuf>,
    network_data: Vec<NetworkData>,
    battery_paths: Vec<PathBuf>,
    battery_data: Vec<BatteryData>,
    process_data: Vec<ProcessData>,
}

impl MainWindow {
    pub fn new(app: &Application) -> Self {
        trace!("Creating MainWindow GObject…");

        let window = glib::Object::builder::<Self>()
            .property("application", app)
            .build();

        if let Some(receiver) = &*window.imp().receiver.borrow() {
            let main_context = MainContext::default();
            main_context.spawn_local(clone!(
                #[strong]
                receiver,
                #[weak]
                window,
                async move {
                    while let Ok(action) = receiver.recv().await {
                        window.process_action(action);
                    }
                }
            ));
        }
        window.setup_widgets();
        window
    }

    fn get_selected_page(&self) -> Option<Widget> {
        self.imp()
            .content_stack
            .visible_child()
            .and_downcast::<adw::ToolbarView>()
            .and_then(|toolbar| toolbar.content())
    }

    pub fn shortcut_toggle_search(&self) {
        let imp = self.imp();

        let selected_page = self.get_selected_page().unwrap();

        if selected_page.is::<ResApplications>() {
            imp.applications.toggle_search();
        } else if selected_page.is::<ResProcesses>() {
            imp.processes.toggle_search();
        }
    }

    pub fn shortcut_manipulate_app_process(&self, process_action: ProcessAction) {
        let imp = self.imp();

        let selected_page = self.get_selected_page().unwrap();

        if selected_page.is::<ResApplications>() {
            if let Some(app_item) = imp.applications.get_selected_app_entry() {
                imp.applications
                    .open_app_action_dialog(&app_item, process_action);
            }
        } else if selected_page.is::<ResProcesses>() {
            let selected = imp.processes.get_selected_process_entries();
            if !selected.is_empty() {
                imp.processes
                    .open_process_action_dialog(selected, process_action);
            }
        }
    }

    pub fn shortcut_information_app_process(&self) {
        let imp = self.imp();

        let selected_page = self.get_selected_page().unwrap();

        if selected_page.is::<ResApplications>() {
            if let Some(app_item) = imp.applications.get_selected_app_entry() {
                imp.applications.open_info_dialog(&app_item);
            }
        } else if selected_page.is::<ResProcesses>() {
            let selected = imp.processes.get_selected_process_entries();
            if selected.len() == 1 {
                imp.processes.open_info_dialog(&selected[0]);
            }
        }
    }

    pub fn shortcut_process_options(&self) {
        let imp = self.imp();

        let selected_page = self.get_selected_page().unwrap();

        if selected_page.is::<ResProcesses>() {
            let selected = imp.processes.get_selected_process_entries();
            if selected.len() == 1 {
                imp.processes.open_options_dialog(&selected[0]);
            }
        }
    }

    fn init_gpu_pages(self: &MainWindow, gpus: &[Gpu]) {
        let imp = self.imp();

        for (i, gpu) in gpus.iter().enumerate() {
            let page = ResGPU::new();

            let tab_name = if gpus.len() > 1 {
                i18n_f("GPU {}", &[&(i + 1).to_string()])
            } else {
                i18n("GPU")
            };

            page.set_tab_name(&*tab_name);

            let added_page = if let Ok(gpu_name) = gpu.name() {
                self.add_page(&page, &gpu_name, &tab_name)
            } else {
                self.add_page(&page, &tab_name, &tab_name)
            };

            page.init(gpu, i as u32);

            imp.gpu_pages
                .borrow_mut()
                .insert(gpu.gpu_identifier(), (gpu.clone(), added_page));
        }
    }

    fn init_npu_pages(self: &MainWindow) -> Vec<Npu> {
        let imp = self.imp();

        let npus = Npu::get_npus().unwrap_or_default();

        for (i, npu) in npus.iter().enumerate() {
            let page = ResNPU::new();

            let tab_name = if npus.len() > 1 {
                i18n_f("NPU {}", &[&(i + 1).to_string()])
            } else {
                i18n("NPU")
            };

            page.set_tab_name(&*tab_name);

            let added_page = if let Ok(npu_name) = npu.name() {
                self.add_page(&page, &npu_name, &tab_name)
            } else {
                self.add_page(&page, &tab_name, &tab_name)
            };

            page.init(npu, i as u32);

            imp.npu_pages
                .borrow_mut()
                .insert(npu.pci_slot(), (npu.clone(), added_page));
        }

        npus
    }

    fn setup_widgets(&self) {
        trace!("Setting up Application widgets…");
        let imp = self.imp();

        let gpus = Gpu::get_gpus().unwrap_or_default();

        if !ARGS.disable_gpu_monitoring {
            self.init_gpu_pages(&gpus);
        }

        imp.resources_sidebar.set_stack(&imp.content_stack);

        if SETTINGS.show_search_on_start() {
            // we want the search bar to show up for both but also let the last viewed page grab the focus, so order is
            // important here
            if SETTINGS.last_viewed_page() == applications::TAB_ID {
                imp.processes.toggle_search();
                imp.applications.toggle_search();
            } else if SETTINGS.last_viewed_page() == processes::TAB_ID {
                imp.applications.toggle_search();
                imp.processes.toggle_search();
            }
        }

        if ARGS.disable_process_monitoring {
            self.remove_page(imp.applications_page.child().downcast_ref().unwrap());
            self.remove_page(imp.processes_page.child().downcast_ref().unwrap());
        } else {
            *imp.apps_context.borrow_mut() = AppsContext::new(
                gpus.iter()
                    .filter(|gpu| gpu.combined_media_engine().unwrap_or_default())
                    .map(Gpu::gpu_identifier)
                    .collect(),
            );
            imp.applications.init(imp.sender.clone());
            imp.processes.init(imp.sender.clone());
        }

        if ARGS.disable_cpu_monitoring {
            self.remove_page(imp.cpu_page.child().downcast_ref().unwrap());
        } else {
            let cpu_info = cpu::CpuInfo::get()
                .context("unable to get CPUInfo")
                .unwrap();
            if let Some(model_name) = cpu_info.model_name.as_deref() {
                imp.processor_window_title.set_title(model_name);
                imp.processor_window_title.set_subtitle(&i18n("Processor"));
            }
            imp.cpu.init(cpu_info);
        }

        if ARGS.disable_memory_monitoring {
            self.remove_page(imp.memory_page.child().downcast_ref().unwrap());
        } else {
            imp.memory.init();
        }

        if !ARGS.disable_npu_monitoring {
            self.init_npu_pages();
        }

        let main_context = MainContext::default();

        main_context.spawn_local(clone!(
            #[weak(rename_to = this)]
            self,
            async move {
                this.periodic_refresh_all().await;
            }
        ));
    }

    fn gather_refresh_data(logical_cpus: usize, gpus: &[Gpu], npus: &[Npu]) -> RefreshData {
        let start = Instant::now();

        trace!("Gathering refresh data of all devices…");

        let cpu_data = if ARGS.disable_cpu_monitoring {
            None
        } else {
            Some(CpuData::new(logical_cpus))
        };

        let mem_data = if ARGS.disable_memory_monitoring {
            None
        } else {
            Some(MemoryData::new())
        };

        let mut gpu_data = Vec::with_capacity(gpus.len());
        for gpu in gpus {
            let data = GpuData::new(gpu);

            gpu_data.push(data);
        }

        let mut npu_data = Vec::with_capacity(npus.len());
        for npu in npus {
            let data = NpuData::new(npu);

            npu_data.push(data);
        }

        let drive_paths = if ARGS.disable_drive_monitoring {
            Vec::new()
        } else {
            Drive::get_sysfs_paths().unwrap_or_default()
        };
        let mut drive_data = Vec::with_capacity(drive_paths.len());
        for path in &drive_paths {
            drive_data.push(DriveData::new(path));
        }

        let network_paths = if ARGS.disable_network_interface_monitoring {
            Vec::new()
        } else {
            NetworkInterface::get_sysfs_paths().unwrap_or_default()
        };
        let mut network_data = Vec::with_capacity(network_paths.len());
        for path in &network_paths {
            network_data.push(NetworkData::new(path));
        }

        let battery_paths = if ARGS.disable_battery_monitoring {
            Vec::new()
        } else {
            Battery::get_sysfs_paths().unwrap_or_default()
        };
        let mut battery_data = Vec::with_capacity(battery_paths.len());
        for path in &battery_paths {
            battery_data.push(BatteryData::new(path));
        }

        let process_data = if ARGS.disable_process_monitoring {
            Vec::new()
        } else {
            Process::all_data()
                .inspect_err(|e| {
                    warn!(
                        "Unable to update process and app data! Is resources-processes running?\n{e}\n{}",
                        e.backtrace()
                    );
                })
                .unwrap_or_default()
        };

        let refresh_data = RefreshData {
            cpu_data,
            mem_data,
            gpu_data,
            npu_data,
            drive_paths,
            drive_data,
            network_paths,
            network_data,
            battery_paths,
            battery_data,
            process_data,
        };

        trace!("Finished gathering refresh data in {:.2?}", start.elapsed());

        refresh_data
    }

    fn refresh_ui(&self, refresh_data: RefreshData) {
        let start = Instant::now();

        trace!("Refreshing UI using gathered data…");

        let imp = self.imp();

        let RefreshData {
            cpu_data,
            mem_data,
            gpu_data,
            npu_data,
            drive_paths,
            drive_data,
            network_paths,
            network_data,
            battery_paths,
            battery_data,
            process_data,
        } = refresh_data;

        /*
         * Apps and processes
         */

        let mut apps_context = imp.apps_context.borrow_mut();
        apps_context.refresh(process_data);

        imp.applications.refresh_apps_list(&apps_context);
        imp.processes.refresh_processes_list(&apps_context);

        /*
         *  Gpu
         */
        let gpu_pages = imp.gpu_pages.borrow();
        for ((_, page), mut gpu_data) in gpu_pages.values().zip(gpu_data) {
            let page = page.content().and_downcast::<ResGPU>().unwrap();

            if !gpu_data.nvidia {
                // for non-NVIDIA GPUs, we prefer getting the fractions from the processes because they represent the
                // average usage during now and the last refresh, while gpu_busy_percent is a snapshot of the current
                // usage, which might not be what we want

                let processes_gpu_fraction = apps_context.gpu_fraction(gpu_data.gpu_identifier);
                gpu_data.usage_fraction = Some(f64::max(
                    gpu_data.usage_fraction.unwrap_or(0.0),
                    processes_gpu_fraction.into(),
                ));

                let processes_encode_fraction =
                    apps_context.encoder_fraction(gpu_data.gpu_identifier);
                gpu_data.encode_fraction = Some(f64::max(
                    gpu_data.encode_fraction.unwrap_or(0.0),
                    processes_encode_fraction.into(),
                ));

                let processes_decode_fraction =
                    apps_context.decoder_fraction(gpu_data.gpu_identifier);
                gpu_data.decode_fraction = Some(f64::max(
                    gpu_data.decode_fraction.unwrap_or(0.0),
                    processes_decode_fraction.into(),
                ));
            }

            page.refresh_page(&gpu_data);
        }

        std::mem::drop(apps_context);

        /*
         * Npu
         */
        let npu_pages = imp.npu_pages.borrow();
        for ((_, page), npu_data) in npu_pages.values().zip(npu_data) {
            let page = page.content().and_downcast::<ResNPU>().unwrap();
            page.refresh_page(&npu_data);
        }

        /*
         * Cpu
         */
        if let Some(cpu_data) = cpu_data {
            imp.cpu.refresh_page(&cpu_data);
        }

        /*
         * Memory
         */
        if let Some(mem_data_result) = mem_data {
            if let Ok(mem_data) = mem_data_result {
                imp.memory.refresh_page(mem_data);
            } else if let Err(error) = mem_data_result {
                warn!("Unable to update memory data, reason: {error}");
            }
        }

        /*
         *  Drives
         */
        // Make sure there is a page for every drive that is shown
        self.refresh_drive_pages(drive_paths, &drive_data);

        // Update drive pages
        for drive_data in drive_data {
            if drive_data.is_virtual && !SETTINGS.show_virtual_drives() {
                continue;
            }

            let drive_pages = imp.drive_pages.borrow();
            let page = drive_pages.get(&drive_data.inner.sysfs_path).unwrap();
            let page = page.content().and_downcast::<ResDrive>().unwrap();

            page.refresh_page(drive_data);
        }

        /*
         *  Network
         */
        // Make sure there is a page for every network interface that is shown
        self.refresh_network_pages(network_paths, &network_data);

        // Update network pages
        for network_data in network_data {
            if network_data.is_virtual && !SETTINGS.show_virtual_network_interfaces() {
                continue;
            }

            let network_pages = imp.network_pages.borrow();
            let page = network_pages.get(&network_data.inner.sysfs_path).unwrap();
            let page = page.content().and_downcast::<ResNetwork>().unwrap();

            page.refresh_page(network_data);
        }

        /*
         *  Batteries
         */
        // Make sure there is a page for every battery that is shown
        self.refresh_battery_pages(battery_paths, &battery_data);

        // Update battery pages
        for battery_data in battery_data {
            let battery_pages = imp.battery_pages.borrow();
            let page = battery_pages.get(&battery_data.inner.sysfs_path).unwrap();
            let page = page.content().and_downcast::<ResBattery>().unwrap();

            page.refresh_page(battery_data);
        }

        trace!("UI refresh done in {:.2?}", start.elapsed());
    }

    pub async fn periodic_refresh_all(&self) {
        let imp = self.imp();

        let gpus = if ARGS.disable_gpu_monitoring {
            Vec::new()
        } else {
            imp.gpu_pages
                .borrow()
                .values()
                .map(|(gpu, _)| gpu)
                .cloned()
                .collect::<Vec<Gpu>>()
        };

        let npus = if ARGS.disable_npu_monitoring {
            Vec::new()
        } else {
            imp.npu_pages
                .borrow()
                .values()
                .map(|(npu, _)| npu)
                .cloned()
                .collect::<Vec<Npu>>()
        };

        let logical_cpus = imp.cpu.imp().logical_cpus_amount.get();

        let (tx_data, rx_data) = std::sync::mpsc::sync_channel(1);
        let (tx_wait, rx_wait) = std::sync::mpsc::sync_channel(1);

        std::thread::spawn(move || {
            trace!("Spawning refresh thread");

            loop {
                let data = Self::gather_refresh_data(logical_cpus, &gpus, &npus);
                tx_data.send(data).unwrap();

                // Wait on delay so we don't gather data multiple times in a short time span
                // Which usually just yields the same data and makes changes appear delayed by (up to) multiple refreshes
                rx_wait.recv().unwrap();
            }
        });

        let mut first_refresh = true;

        trace!("Going into refresh loop");

        loop {
            // gather_refresh_data()
            let refresh_data = rx_data.recv().unwrap();

            self.refresh_ui(refresh_data);

            // if this is our first refresh, we want to set the opening view to what it was when the last session was
            // ended or whatever the user has supplied via CLI arg
            if first_refresh {
                let page_to_open = ARGS
                    .open_tab_id
                    .clone()
                    .unwrap_or_else(|| SETTINGS.last_viewed_page());

                // yes, this is bad and O(n).
                for page in imp.content_stack.pages().iter::<gtk::StackPage>().flatten() {
                    let toolbar = page.child().downcast::<adw::ToolbarView>().unwrap();

                    let child_id = toolbar.content().unwrap().property::<GString>("tab_id");

                    if child_id == page_to_open {
                        imp.content_stack.set_visible_child(&toolbar);
                        imp.resources_sidebar
                            .set_selected_list_item_by_tab_id(&child_id);
                        break;
                    }
                }

                first_refresh = false;
            }

            // Total time before next ui refresh
            let total_delay = SETTINGS.refresh_speed().ui_refresh_interval();

            // Reasonable timespan before total_delay ends to gather all data
            let gather_time = 0.2;

            timeout_future(Duration::from_secs_f32(total_delay - gather_time)).await;

            // Tell other threads to start gethering data
            tx_wait.send(()).unwrap();

            timeout_future(Duration::from_secs_f32(gather_time)).await;
        }
    }

    /// Wrapper to remove page, and check if removed page was visible with global default behavior
    fn remove_page(&self, page: &ToolbarView) {
        let imp = self.imp();

        // no visible child exists
        if let Some(visible_child) = imp.content_stack.visible_child() {
            if visible_child == *page.upcast_ref::<gtk::Widget>() {
                imp.resources_sidebar
                    .set_selected_list_item_by_tab_id(applications::TAB_ID);
            }
        }

        imp.content_stack.remove(page);
    }

    /// Create page for every drive that is shown
    fn refresh_drive_pages(&self, mut paths: Vec<PathBuf>, drive_data: &[DriveData]) {
        trace!("Refreshing drive pages…");

        let imp = self.imp();

        let mut drive_pages = imp.drive_pages.borrow_mut();

        let mut highest_secondary_ord = drive_pages
            .values()
            .filter_map(adw::ToolbarView::content)
            .map(|widget| widget.property::<u32>("secondary_ord"))
            .max()
            .unwrap_or_default();

        let old_page_paths: Vec<PathBuf> = drive_pages
            .iter()
            .map(|(path, _)| path.to_owned())
            .collect();

        // Filter hidden drives
        for data in drive_data {
            if data.is_virtual && !SETTINGS.show_virtual_drives() {
                let idx = paths
                    .iter()
                    .position(|p| **p == data.inner.sysfs_path)
                    .unwrap();
                paths.remove(idx);
            }
        } // paths now contains all the (paths to) drives we want to show

        // Delete hidden old drive pages
        for page_path in &old_page_paths {
            if !paths.contains(page_path) {
                // A drive has been removed
                info!(
                    "A drive has been removed (or turned invisible): {}",
                    page_path.display()
                );

                let page = drive_pages.remove(page_path).unwrap();
                self.remove_page(&page);
            }
        }

        // Add new drive pages
        for path in paths {
            drive_pages.entry(path.clone()).or_insert_with(|| {
                // A drive has been added
                info!(
                    "A drive has been added (or turned visible): {}",
                    path.display()
                );

                highest_secondary_ord = highest_secondary_ord.saturating_add(1);

                let drive = drive_data
                    .iter()
                    .find(|d| d.inner.sysfs_path == path)
                    .unwrap();

                let display_name = drive.inner.display_name();

                let page = ResDrive::new();
                page.init(drive, highest_secondary_ord);

                if let Some(model) = &drive.inner.model {
                    self.add_page(&page, model, &display_name)
                } else {
                    self.add_page(&page, &drive.inner.block_device, &display_name)
                }
            });
        }
    }

    /// Create page for every network interface that is shown
    fn refresh_network_pages(&self, mut paths: Vec<PathBuf>, network_data: &[NetworkData]) {
        trace!("Refreshing network pages…");

        let imp = self.imp();

        let mut network_pages = imp.network_pages.borrow_mut();

        let mut highest_secondary_ord = network_pages
            .values()
            .filter_map(adw::ToolbarView::content)
            .map(|widget| widget.property::<u32>("secondary_ord"))
            .max()
            .unwrap_or_default();

        let old_page_paths: Vec<PathBuf> = network_pages
            .iter()
            .map(|(path, _)| path.to_owned())
            .collect();

        // Filter hidden networks
        for data in network_data {
            if data.is_virtual && !SETTINGS.show_virtual_network_interfaces() {
                let idx = paths
                    .iter()
                    .position(|p| **p == data.inner.sysfs_path)
                    .unwrap();
                paths.remove(idx);
            }
        } // paths now contains all the (paths to) network interfaces we want to show

        // Delete hidden old network pages
        for page_path in &old_page_paths {
            if !paths.contains(page_path) {
                // A network interface has been removed
                info!(
                    "A network interface has been removed (or turned invisible): {}",
                    page_path.display()
                );

                let page = network_pages.remove(page_path).unwrap();
                self.remove_page(&page);
            }
        }

        // Add new network pages
        for path in paths {
            network_pages.entry(path.clone()).or_insert_with(|| {
                // A network interface has been added
                info!(
                    "A network interface has been added (or turned visible): {}",
                    path.display()
                );

                highest_secondary_ord = highest_secondary_ord.saturating_add(1);

                let network_interface = network_data
                    .iter()
                    .find(|d| d.inner.sysfs_path == path)
                    .unwrap();

                // Insert stub page, values will be updated in refresh_page()
                let page = ResNetwork::new();
                page.init(network_interface, highest_secondary_ord);

                self.add_page(
                    &page,
                    &network_interface.inner.display_name(),
                    &network_interface.inner.interface_type.to_string(),
                )
            });
        }
    }

    /// Create page for every battery that is shown
    fn refresh_battery_pages(&self, paths: Vec<PathBuf>, battery_data: &[BatteryData]) {
        trace!("Refreshing battery pages…");

        let imp = self.imp();

        let mut battery_pages = imp.battery_pages.borrow_mut();

        let mut highest_secondary_ord = battery_pages
            .values()
            .filter_map(adw::ToolbarView::content)
            .map(|widget| widget.property::<u32>("secondary_ord"))
            .max()
            .unwrap_or_default();

        let old_page_paths: Vec<PathBuf> = battery_pages
            .keys()
            .map(std::borrow::ToOwned::to_owned)
            .collect();

        // Delete hidden old battery pages
        for page_path in &old_page_paths {
            if !paths.contains(page_path) {
                // A battery has been removed
                info!("A battery has been removed: {}", page_path.display());

                let page = battery_pages.remove(page_path).unwrap();
                self.remove_page(&page);
            }
        }

        // Add new battery pages
        for path in paths {
            battery_pages.entry(path.clone()).or_insert_with(|| {
                // A battery has been added
                info!("A battery has been added: {}", path.display());

                highest_secondary_ord = highest_secondary_ord.saturating_add(1);

                let battery = battery_data
                    .iter()
                    .find(|d| d.inner.sysfs_path == path)
                    .unwrap();

                // Insert stub page, values will be updated in refresh_page()
                let page = ResBattery::new();
                page.init(battery, highest_secondary_ord);

                self.add_page(
                    &page,
                    &battery
                        .inner
                        .sysfs_path
                        .file_name()
                        .unwrap()
                        .to_string_lossy(),
                    &battery.inner.display_name(),
                )
            });
        }
    }

    fn process_action(&self, action: Action) {
        let apps_context = self.imp().apps_context.borrow();
        match action {
            Action::ManipulateProcesses(action, pids, toast_overlay) => {
                let mut processes_unsuccessful: usize = 0;

                let mut first_process = None;

                for (i, pid) in pids.iter().enumerate() {
                    if let Some(process) = apps_context.get_process(*pid) {
                        if i == 0 {
                            first_process = Some(process);
                        }
                        if process.execute_process_action(action).is_err() {
                            processes_unsuccessful += 1;
                        }
                    }
                }

                let toast_message = if processes_unsuccessful > 0 {
                    if pids.len() == 1 {
                        if let Some(display_name) =
                            first_process.map(|process| &process.display_name)
                        {
                            get_named_action_failure(action, display_name)
                        } else {
                            // this should never happen
                            get_action_failure(action, 1)
                        }
                    } else {
                        get_action_failure(action, processes_unsuccessful)
                    }
                } else if pids.len() == 1 {
                    if let Some(display_name) = first_process.map(|process| &process.display_name) {
                        get_action_success(action, display_name)
                    } else {
                        // this should never happen
                        get_processes_success(action, 1)
                    }
                } else {
                    get_processes_success(action, pids.len())
                };

                toast_overlay.add_toast(Toast::new(&toast_message));
            }

            Action::ManipulateApp(action, id, toast_overlay) => {
                let app = apps_context.get_app(&Some(id.clone())).unwrap();
                let result = app.execute_process_action(&apps_context, action);

                let processes_tried = result.len();
                let processes_successful = result.iter().flatten().count();
                let processes_unsuccessful = processes_tried - processes_successful;

                let toast_message = if processes_unsuccessful > 0 {
                    get_action_failure(action, processes_unsuccessful)
                } else {
                    get_action_success(action, &app.display_name)
                };

                toast_overlay.add_toast(Toast::new(&toast_message));
            }

            Action::AdjustProcess(pid, niceness, affinity, display_name, toast_overlay) => {
                if let Some(process) = apps_context.get_process(pid) {
                    let result = process.adjust(niceness, affinity);

                    let toast_message = match result {
                        Ok(()) => i18n_f("Successfully adjusted {}", &[&display_name]),
                        Err(_) => i18n_f("There was a problem adjusting {}", &[&display_name]),
                    };
                    toast_overlay.add_toast(Toast::new(&toast_message));
                }
            }
        };
    }

    fn save_window_size(&self) -> Result<(), glib::BoolError> {
        let (width, height) = self.default_size();

        SETTINGS.set_window_width(width)?;
        SETTINGS.set_window_height(height)?;

        SETTINGS.set_maximized(self.is_maximized())?;

        Ok(())
    }

    fn load_window_size(&self) {
        let width = SETTINGS.window_width();
        let height = SETTINGS.window_height();
        let is_maximized = SETTINGS.maximized();

        self.set_default_size(width, height);

        if is_maximized {
            self.maximize();
        }
    }

    fn add_page(
        &self,
        widget: &impl IsA<Widget>,
        window_title: &str,
        window_subtitle: &str,
    ) -> adw::ToolbarView {
        trace!("Adding page {window_title} ({window_subtitle})…");

        let imp = self.imp();

        let title_widget = adw::WindowTitle::new(window_title, window_subtitle);

        let sidebar_button = gtk::ToggleButton::new();
        sidebar_button.set_icon_name("sidebar-show-symbolic");
        imp.split_view
            .bind_property("collapsed", &sidebar_button, "visible")
            .sync_create()
            .build();
        imp.split_view
            .bind_property("show-sidebar", &sidebar_button, "active")
            .sync_create()
            .bidirectional()
            .build();

        let header_bar = adw::HeaderBar::new();
        header_bar.add_css_class("flat");
        header_bar.set_title_widget(Some(&title_widget));
        header_bar.pack_start(&sidebar_button);

        let toolbar = adw::ToolbarView::new();
        toolbar.add_top_bar(&header_bar);
        toolbar.set_content(Some(widget));

        imp.content_stack.add_child(&toolbar);

        toolbar
    }
}

impl Default for MainWindow {
    fn default() -> Self {
        Application::default()
            .active_window()
            .unwrap()
            .downcast()
            .unwrap()
    }
}

fn get_action_success(action: ProcessAction, name: &str) -> String {
    match action {
        ProcessAction::TERM => i18n_f("Successfully ended {}", &[name]),
        ProcessAction::STOP => i18n_f("Successfully halted {}", &[name]),
        ProcessAction::KILL => i18n_f("Successfully killed {}", &[name]),
        ProcessAction::CONT => i18n_f("Successfully continued {}", &[name]),
    }
}

fn get_processes_success(action: ProcessAction, count: usize) -> String {
    match action {
        ProcessAction::TERM => ni18n_f(
            "Successfully ended the process",
            "Successfully ended {} processes",
            count as u32,
            &[&count.to_string()],
        ),
        ProcessAction::STOP => ni18n_f(
            "Successfully halted the process",
            "Successfully halted {} processes",
            count as u32,
            &[&count.to_string()],
        ),
        ProcessAction::KILL => ni18n_f(
            "Successfully killed the process",
            "Successfully killed {} processes",
            count as u32,
            &[&count.to_string()],
        ),
        ProcessAction::CONT => ni18n_f(
            "Successfully continued the process",
            "Successfully continued {} processes",
            count as u32,
            &[&count.to_string()],
        ),
    }
}

fn get_action_failure(action: ProcessAction, count: usize) -> String {
    match action {
        ProcessAction::TERM => ni18n_f(
            "There was a problem ending a process",
            "There were problems ending {} processes",
            count as u32,
            &[&count.to_string()],
        ),
        ProcessAction::STOP => ni18n_f(
            "There was a problem halting a process",
            "There were problems halting {} processes",
            count as u32,
            &[&count.to_string()],
        ),
        ProcessAction::KILL => ni18n_f(
            "There was a problem killing a process",
            "There were problems killing {} processes",
            count as u32,
            &[&count.to_string()],
        ),
        ProcessAction::CONT => ni18n_f(
            "There was a problem continuing a process",
            "There were problems continuing {} processes",
            count as u32,
            &[&count.to_string()],
        ),
    }
}

pub fn get_named_action_failure(action: ProcessAction, name: &str) -> String {
    match action {
        ProcessAction::TERM => i18n_f("There was a problem ending {}", &[name]),
        ProcessAction::STOP => i18n_f("There was a problem halting {}", &[name]),
        ProcessAction::KILL => i18n_f("There was a problem killing {}", &[name]),
        ProcessAction::CONT => i18n_f("There was a problem continuing {}", &[name]),
    }
}<|MERGE_RESOLUTION|>--- conflicted
+++ resolved
@@ -59,12 +59,8 @@
 
     use async_channel::{unbounded, Receiver, Sender};
     use gtk::CompositeTemplate;
-<<<<<<< HEAD
+    use log::debug;
     use process_data::{pci_slot::PciSlot, GpuIdentifier};
-=======
-    use log::debug;
-    use process_data::pci_slot::PciSlot;
->>>>>>> ea3501c4
 
     #[derive(Debug, CompositeTemplate)]
     #[template(resource = "/net/nokyan/Resources/ui/window.ui")]
